--- conflicted
+++ resolved
@@ -14,11 +14,7 @@
 )
 
 
-<<<<<<< HEAD
 def isText(path: Path | str, size: int = 1024) -> bool:
-=======
-def isText(path: Path | str, size=1024):
->>>>>>> 2e2a3ac0
 	"""Check if a file is likely a text file by examining its content."""
 	try:
 		with open(path, "rb") as f:
@@ -91,7 +87,6 @@
 			)
 
 
-<<<<<<< HEAD
 class DirStats(NamedTuple):
 	totalSize: int
 	fileCount: int
@@ -137,8 +132,6 @@
 	)
 
 
-=======
->>>>>>> 2e2a3ac0
 def contentType(path: Path | str) -> str:
 	"""Guesses the content type from the given path"""
 	name = str(path)
