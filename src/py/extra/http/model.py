from typing import (
    Any,
    NamedTuple,
    Iterable,
    Literal,
    Generator,
    TypeAlias,
    Union,
    Callable,
    AsyncGenerator,
    TypeVar,
)
from abc import ABC, abstractmethod
from functools import cached_property
from tempfile import SpooledTemporaryFile
from http.cookies import SimpleCookie, Morsel
import os.path
import inspect
from pathlib import Path
from enum import Enum
from ..utils.primitives import TPrimitive
from .status import HTTP_STATUS
from ..utils.io import DEFAULT_ENCODING, asWritable
from ..utils.codec import BytesTransform
from .api import ResponseFactory

# NOTE: MyPyC doesn't support async generators. We're trying without.

TControl = bool | None
T = TypeVar("T")

# -----------------------------------------------------------------------------
#
# HELPERS
#
# -----------------------------------------------------------------------------


def headername(name: str, *, headers: dict[str, str] = {}) -> str:
    """Normalizes the header name as `Kebab-Case`."""
    if name in headers:
        return headers[name]
    key: str = name.lower()
    if key in headers:
        return headers[key]
    else:
        normalized: str = "-".join(_.capitalize() for _ in name.split("-"))
        headers[key] = normalized
        return normalized


# -----------------------------------------------------------------------------
#
# DATA MODEL
#
# -----------------------------------------------------------------------------


class HTTPRequestLine(NamedTuple):
    """Represents a request status line"""

    method: str
    path: str
    query: str
    protocol: str


class HTTPResponseLine(NamedTuple):
    """Represents a response status line"""

    protocol: str
    status: int
    message: str


class HTTPHeaders(NamedTuple):
    """Wraps HTTP headers, keeping key information for response/request processing."""

    headers: dict[str, str]
    contentType: str | None = None
    contentLength: int | None = None


class HTTPProcessingStatus(Enum):
    """Internal parser/processor state management"""

    Processing = 0
    Body = 1
    Complete = 2
    Timeout = 10
    NoData = 11
    BadFormat = 12


# Type alias for the parser would produce
HTTPAtom: TypeAlias = Union[
    HTTPRequestLine,
    HTTPResponseLine,
    HTTPHeaders,
    HTTPProcessingStatus,
    "THTTPBody",
    "HTTPRequest",
    "HTTPResponse",
]

# -----------------------------------------------------------------------------
#
# ERRORS
#
# -----------------------------------------------------------------------------


class HTTPRequestError(Exception):
    """To be raised by handlers to generate a 500 error."""

    def __init__(
        self,
        message: str,
        status: int | None = None,
        contentType: str | None = None,
        payload: TPrimitive | None = None,
    ):
        super().__init__(message)
        self.message: str = message
        self.status: int | None = status
        self.contentType: str | None = contentType
        self.payload: TPrimitive | bytes | None = payload


# -----------------------------------------------------------------------------
#
# BODY
#
# -----------------------------------------------------------------------------


BODY_READER_TIMEOUT: float = 1.0


class HTTPBodyIO:
    __slots__ = ["reader", "read", "expected", "remaining"]
    """Represents a body that is loaded from a reader IO."""

    def __init__(self, reader: "HTTPBodyReader", expected: int | None = None):
        self.reader: HTTPBodyReader = reader
        self.read: int = 0
        self.expected: int | None = expected
        self.remaining: int | None = expected

    async def load(
        self,
    ) -> bytes | None:
        """Loads all the data and returns a list of bodies."""
        payload = await self.reader.load()
        if payload:
            n = len(payload)
            self.read += n
            if self.remaining is not None:
                self.remaining -= n
        return payload


class HTTPBodyBlob(NamedTuple):
    """Represents a part (or a whole) body as bytes."""

    payload: bytes = b""
    length: int = 0
    # NOTE: We don't know how many is remaining
    remaining: int | None = None

    @property
    def raw(self) -> bytes:
        return self.payload

    async def load(
        self,
    ) -> bytes | None:
        return self.payload


class HTTPBodyFile(NamedTuple):
    """Represents an HTTP body from a file, potentially with a file descriptor."""

    path: Path
    fd: int | None = None

    @property
    def length(self) -> int:
        return self.path.stat().st_size


class HTTPBodyStream(NamedTuple):
    """An HTTP body that is generated from a stream."""

    stream: Generator[str | bytes | TPrimitive, Any, Any]


class HTTPBodyAsyncStream(NamedTuple):
    """An HTTP body that is generated from an asynchronous stream."""

    stream: AsyncGenerator[str | bytes | TPrimitive, Any]


# The different types of bodies that are managed
THTTPBody: TypeAlias = (
    HTTPBodyBlob | HTTPBodyFile | HTTPBodyStream | HTTPBodyAsyncStream
)


class HTTPBody:
    """Contains helpers to work with bodies."""

    @staticmethod
    def HasRemaining(body: THTTPBody | None) -> bool:
        if body is None:
            return True
        elif isinstance(body, HTTPBodyBlob):
            return bool(body.remaining)
        elif isinstance(body, HTTPBodyStream) or isinstance(body, HTTPBodyAsyncStream):
            return True
        elif isinstance(body, HTTPBodyIO):
            return body.remaining is not None
        else:
            return False


# -----------------------------------------------------------------------------
#
# BODY TRANSFORMS
#
# -----------------------------------------------------------------------------
# We do separate the body, as typically the head of the request is there
# as a whole, and the body can be loaded through different loaders based
# on use case.


class HTTPBodyReader(ABC):
    """A base class for being able to read a request body, typically from a
    socket."""

    __slots__ = ["transform"]

    def __init__(self, transform: BytesTransform | None = None) -> None:
        self.transform: BytesTransform | None = transform

    async def read(
        self, timeout: float = BODY_READER_TIMEOUT, size: int | None = None
    ) -> bytes | None:
        chunk = await self._read(timeout)
        if chunk is not None and self.transform:
            res = self.transform.feed(chunk)
            return res if res else None
        else:
            return chunk

    @abstractmethod
    async def _read(
        self, timeout: float = BODY_READER_TIMEOUT, size: int | None = None
    ) -> bytes | None: ...

    # NOTE: This is a dangerous operation, as this way bloat the whole memory.
    # Instead, loading should spool the file.
    async def load(self, timeout: float = BODY_READER_TIMEOUT) -> bytes:
        """Loads the entire body into a bytes array."""
        data = bytearray()
        while True:
            chunk = await self.read(timeout)
            if not chunk:
                break
            else:
                data += chunk
        return data

    async def spool(
        self, timeout: float = BODY_READER_TIMEOUT
    ) -> SpooledTemporaryFile[bytes]:
        """The safer way to load a body especially if the file exceeds a given size."""
        with SpooledTemporaryFile(prefix="extra", suffix="raw") as f:
            while True:
                chunk = await self.read(timeout)
                if not chunk:
                    break
                else:
                    f.write(chunk)
            return f


class HTTPBodyWriter(ABC):
    """A generic writer for bodies that supports bytes encoding and decoding."""

    __slots__ = ["transform"]

    def __init__(self, transform: BytesTransform | None) -> None:
        self.transform: BytesTransform | None = transform

    async def write(self, body: THTTPBody | bytes | None) -> bool:
        """Writes the given type of body."""
        if isinstance(body, bytes):
            return await self._writeBytes(body)
        elif isinstance(body, HTTPBodyBlob):
            return await self._write(body.payload)
        elif isinstance(body, HTTPBodyFile):
            return await self._writeFile(body.path)
        elif isinstance(body, HTTPBodyStream):
            # No keep alive with streaming as these are long
            # lived requests.
            try:
                for _ in body.stream:
                    await self._write(asWritable(_), True)
            finally:
                await self._write(b"", False)
            return True
        elif isinstance(body, HTTPBodyAsyncStream):
            # No keep alive with streaming as these are long
            # lived requests.
            try:
                async for _ in body.stream:
                    await self._write(asWritable(_), True)
            finally:
                await self._write(b"", False)
            return True
        elif body is None:
            return True
        else:
            raise ValueError(f"Unsupported body format: {body}")

    async def flush(self) -> bool:
        if self.transform:
            chunk = self.transform.flush()
            if chunk:
                await self._writeBytes(chunk)
        return True

    async def _writeFile(self, path: Path, size: int = 64_000) -> bool:
        with open(path, "rb") as f:
            while chunk := f.read(size):
                await self._write(chunk, bool(chunk))
        return True

    async def _write(self, chunk: bytes, more: bool = False) -> bool:
        return await self._writeBytes(
            self.transform.feed(chunk, more) if self.transform else chunk, more
        )

    @abstractmethod
    async def _writeBytes(
        self, chunk: bytes | None | Literal[False], more: bool = False
    ) -> bool: ...


# -----------------------------------------------------------------------------
#
# REQUESTS
#
# -----------------------------------------------------------------------------


class HTTPRequest(ResponseFactory["HTTPResponse"]):
    """Represents an HTTP requests, which also acts as a factory for
    responses."""

    __slots__ = [
        "protocol",
        "method",
        "path",
        "query",
        "_headers",
        "_body",
        "_reader",
        "_onClose",
    ]

    def __init__(
        self,
        method: str,
        path: str,
        query: dict[str, str] | None,
        headers: HTTPHeaders,
        body: HTTPBodyIO | HTTPBodyBlob | None = None,
        protocol: str = "HTTP/1.1",
    ):
        super().__init__()
        self.method: str = method
        self.path: str = path
        self.query: dict[str, str] | None = query
        self.protocol: str = protocol
        self._headers: HTTPHeaders = headers
        self._body: HTTPBodyIO | HTTPBodyBlob | None = body
        self._reader: HTTPBodyReader | None
        self._onClose: Callable[[HTTPRequest], None] | None = None

    @property
    def headers(self) -> dict[str, str]:
        return self._headers.headers

    @cached_property
    def _cookies(self) -> SimpleCookie:
        """Returns the cookies (as a 'Cookie.SimpleCookie' instance)
        attached to this request."""
        cookies = SimpleCookie()
        h = self.header("Cookie")
        if h is not None:
            cookies.load(h)
        return cookies

    def cookies(self) -> Iterable[str]:
        for _ in self._cookies.keys():
            yield _

    def cookie(self, name: str) -> Morsel[str] | None:
        return self._cookies.get(name)

    # FIXME: Should be header
    def getHeader(self, name: str) -> str | None:
        return self.header(name)

    def header(self, name: str) -> str | None:
        return self._headers.headers.get(headername(name))

    def param(
        self,
        name: str,
        default: T | None = None,
        processor: Callable[[str | T | None], str | T | None] | None = None,
    ) -> str | T | None:
        v = self.query.get(name, default) if self.query else default
        return processor(v) if processor else v

    @property
    def contentType(self) -> str | None:
        return self._headers.contentType

    @property
    def body(self) -> HTTPBodyIO | HTTPBodyBlob:
        if self._body is None:
            if not self._reader:
                raise RuntimeError("Request has no reader, can't read body")
            self._body = HTTPBodyIO(self._reader)
        return self._body

    @property
    def contentLength(self) -> int | None:
        return self._headers.contentLength

    def onClose(
        self, callback: Callable[["HTTPRequest"], None] | None
    ) -> "HTTPRequest":
        self._onClose = callback
        return self

    def respond(
        self,
        content: Any = None,
        contentType: str | None = None,
        contentLength: int | None = None,
        status: int = 200,
        headers: dict[str, str] | None = None,
        message: str | None = None,
    ) -> "HTTPResponse":
        return HTTPResponse.Create(
            status=status,
            message=message,
            content=content,
            contentType=contentType,
            contentLength=contentLength,
            protocol=self.protocol,
            headers=headers,
        )

    # =========================================================================
    # API
    # =========================================================================

    def __str__(self) -> str:
        return f"Request({self.method} {self.path}{f'?{self.query}' if self.query else ''} {self.headers})"


# -----------------------------------------------------------------------------
#
# RESPONSE
#
# -----------------------------------------------------------------------------


class HTTPResponse:
    """An HTTP response."""

    __slots__ = ["protocol", "status", "message", "headers", "body"]

    @staticmethod
    def Create(
        content: Any = None,
        contentType: str | None = None,
        contentLength: int | None = None,
        headers: dict[str, str] | None = None,
        status: int = 200,
        message: str | None = None,
        protocol: str = "HTTP/1.1",
    ) -> "HTTPResponse":
        """Factory method to create HTTP response objects."""
        payload: bytes | None = None
        updated_headers: dict[str, str] = {} if headers is None else {}

        # We process the body
        body: (
            HTTPBodyBlob | HTTPBodyFile | HTTPBodyStream | HTTPBodyAsyncStream | None
        ) = None
        if content is None:
            pass
        elif isinstance(content, str):
            payload = content.encode(DEFAULT_ENCODING)
        elif isinstance(content, bytes):
            payload = content
        elif isinstance(content, Path):
            body = HTTPBodyFile(content.absolute())
            contentLength = os.path.getsize(body.path)
        elif inspect.isgenerator(content):
            body = HTTPBodyStream(content)
        elif inspect.isasyncgen(content):
            body = HTTPBodyAsyncStream(content)
        else:
            raise ValueError(f"Unsupported content {type(content)}:{content}")
        # If we have a payload then it's a Blob response
        if payload is not None:
            contentLength = len(payload)
            body = HTTPBodyBlob(payload, contentLength)
        # Content Type
        content_type: str | None = headers.get("Content-Type") if headers else None
        if contentType is not None and contentType != content_type:
            updated_headers["Content-Type"] = contentType
            content_type = contentType
        # Content Length
        content_length_str: str | None = (
            headers.get("Content-Length") if headers else None
        )
        if (
            contentLength is not None
            and (t := str(contentLength)) != content_length_str
        ):
            updated_headers["Content-Length"] = t
        elif contentLength is None:
            hcl: str | None = updated_headers.get("Content-Length") or (
                headers.get("Content-Length") if headers else None
            )
            if hcl is not None:
                contentLength = int(hcl)

        # TODO: We should have a response pipeline that can do things
        # like ETags, Ranged requests, etc.
        # We adjust any extra header
        # --
        # The response is ready to be packaged
        return HTTPResponse(
            status=status,
            message=message or HTTP_STATUS.get(status, "Unknown status"),
            headers=HTTPHeaders(
                (headers | updated_headers) if headers else updated_headers,
                contentType=contentType,
                contentLength=contentLength,
            ),
            body=body,
            protocol=protocol,
        )

<<<<<<< HEAD
    __slots__ = ["protocol", "status", "message", "headers", "body", "_onClose"]

=======
>>>>>>> 59e15be2
    def __init__(
        self,
        protocol: str,
        status: int,
        message: str | None,
        headers: HTTPHeaders,
        body: THTTPBody | None = None,
    ):
        super().__init__()
        self.protocol: str = protocol
        self.status: int = status
        self.message: str | None = message
        # NOTE: Content-Disposition headers may have a non-ascii value, but we
        # don't support that.
        self.headers: HTTPHeaders = headers
        self.body: THTTPBody | None = body
        self._onClose: Callable[[HTTPResponse], None] | None = None

    # TODO: Deprecate
    def getHeader(self, name: str) -> str | None:
        return self.headers.headers.get(headername(name))

    def setHeader(self, name: str, value: str | int | None) -> "HTTPResponse":
        if value is None:
            del self.headers.headers[headername(name)]
        else:
            self.headers.headers[headername(name)] = str(value)
        return self

    def setHeaders(self, headers: dict[str, str | int | None]) -> "HTTPResponse":
        for k, v in headers.items():
            self.setHeader(k, v)
        return self

    def head(self) -> bytes:
        """Serializes the head as a payload."""
        status: int = 204 if self.body is None else self.status
        message: str = self.message or HTTP_STATUS[status]
        lines: list[str] = [
            f"{headername(k)}: {v}" for k, v in self.headers.headers.items()
        ]
        # TODO: No Content support?
        lines.insert(0, f"{self.protocol} {status} {message}")
        lines.append("")
        lines.append("")
        # TODO: UTF8 maybe? Why ASCII?
        return "\r\n".join(lines).encode("ascii")

    def onClose(
        self, callback: Callable[["HTTPResponse"], None] | None
    ) -> "HTTPResponse":
        self._onClose = callback
        return self

    def __str__(self) -> str:
        return f"Response({self.protocol} {self.status} {self.message} {self.headers} {self.body})"


# EOF<|MERGE_RESOLUTION|>--- conflicted
+++ resolved
@@ -562,11 +562,8 @@
             protocol=protocol,
         )
 
-<<<<<<< HEAD
     __slots__ = ["protocol", "status", "message", "headers", "body", "_onClose"]
 
-=======
->>>>>>> 59e15be2
     def __init__(
         self,
         protocol: str,
