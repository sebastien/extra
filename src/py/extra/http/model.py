from typing import (
    Any,
    NamedTuple,
    Iterable,
    Literal,
    Generator,
    TypeAlias,
    Union,
    Callable,
    AsyncGenerator,
    TypeVar,
)
from abc import ABC, abstractmethod
from functools import cached_property
from tempfile import SpooledTemporaryFile
from http.cookies import SimpleCookie, Morsel
import os.path
import inspect
from dataclasses import dataclass
from pathlib import Path
from enum import Enum
from ..utils.primitives import TPrimitive
from .status import HTTP_STATUS
from ..utils.io import DEFAULT_ENCODING, asWritable
from ..utils.codec import BytesTransform
from .api import ResponseFactory

# NOTE: MyPyC doesn't support async generators. We're trying without.

TControl = bool | None
<<<<<<< HEAD

=======
>>>>>>> 2db97690
T = TypeVar("T")

# -----------------------------------------------------------------------------
#
# HELPERS
#
# -----------------------------------------------------------------------------


def headername(name: str, *, headers: dict[str, str] = {}) -> str:
    """Normalizes the header name as `Kebab-Case`."""
    if name in headers:
        return headers[name]
    key: str = name.lower()
    if key in headers:
        return headers[key]
    else:
        normalized: str = "-".join(_.capitalize() for _ in name.split("-"))
        headers[key] = normalized
        return normalized


# -----------------------------------------------------------------------------
#
# DATA MODEL
#
# -----------------------------------------------------------------------------


class HTTPRequestLine(NamedTuple):
    """Represents a request status line"""

    method: str
    path: str
    query: str
    protocol: str


class HTTPResponseLine(NamedTuple):
    """Represents a response status line"""

    protocol: str
    status: int
    message: str


class HTTPHeaders(NamedTuple):
    """Wraps HTTP headers, keeping key information for response/request processing."""

    headers: dict[str, str]
    contentType: str | None = None
    contentLength: int | None = None


class HTTPProcessingStatus(Enum):
    """Internal parser/processor state management"""

    Processing = 0
    Body = 1
    Complete = 2
    Timeout = 10
    NoData = 11
    BadFormat = 12


# Type alias for the parser would produce
HTTPAtom: TypeAlias = Union[
    HTTPRequestLine,
    HTTPResponseLine,
    HTTPHeaders,
    HTTPProcessingStatus,
    "THTTPBody",
    "HTTPRequest",
    "HTTPResponse",
]

# -----------------------------------------------------------------------------
#
# ERRORS
#
# -----------------------------------------------------------------------------


class HTTPRequestError(Exception):
    """To be raised by handlers to generate a 500 error."""

    def __init__(
        self,
        message: str,
        status: int | None = None,
        contentType: str | None = None,
        payload: TPrimitive | None = None,
    ):
        super().__init__(message)
        self.message: str = message
        self.status: int | None = status
        self.contentType: str | None = contentType
        self.payload: TPrimitive | bytes | None = payload


# -----------------------------------------------------------------------------
#
# BODY
#
# -----------------------------------------------------------------------------


BODY_READER_TIMEOUT: float = 1.0


class HTTPBodyIO:
    __slots__ = ["reader", "read", "expected", "remaining"]
    """Represents a body that is loaded from a reader IO."""

    def __init__(self, reader: "HTTPBodyReader", expected: int | None = None):
        self.reader: HTTPBodyReader = reader
        self.read: int = 0
        self.expected: int | None = expected
        self.remaining: int | None = expected

    async def load(
        self,
    ) -> bytes | None:
        """Loads all the data and returns a list of bodies."""
        payload = await self.reader.load()
        if payload:
            n = len(payload)
            self.read += n
            if self.remaining is not None:
                self.remaining -= n
        return payload


class HTTPBodyBlob(NamedTuple):
    """Represents a part (or a whole) body as bytes."""

    payload: bytes = b""
    length: int = 0
    # NOTE: We don't know how many is remaining
    remaining: int | None = None

    @property
    def raw(self) -> bytes:
        return self.payload

    async def load(
        self,
    ) -> bytes | None:
        return self.payload


class HTTPBodyFile(NamedTuple):
    """Represents an HTTP body from a file, potentially with a file descriptor."""

    path: Path
    fd: int | None = None

    @property
    def length(self) -> int:
        return self.path.stat().st_size


class HTTPBodyStream(NamedTuple):
    """An HTTP body that is generated from a stream."""

    stream: Generator[str | bytes | TPrimitive, Any, Any]


class HTTPBodyAsyncStream(NamedTuple):
    """An HTTP body that is generated from an asynchronous stream."""

    stream: AsyncGenerator[str | bytes | TPrimitive, Any]


# The different types of bodies that are managed
THTTPBody: TypeAlias = (
    HTTPBodyBlob | HTTPBodyFile | HTTPBodyStream | HTTPBodyAsyncStream
)


class HTTPBody:
    """Contains helpers to work with bodies."""

    @staticmethod
    def HasRemaining(body: THTTPBody | None) -> bool:
        if body is None:
            return True
        elif isinstance(body, HTTPBodyBlob):
            return bool(body.remaining)
        elif isinstance(body, HTTPBodyStream) or isinstance(body, HTTPBodyAsyncStream):
            return True
        elif isinstance(body, HTTPBodyIO):
            return body.remaining is not None
        else:
            return False


# -----------------------------------------------------------------------------
#
# BODY TRANSFORMS
#
# -----------------------------------------------------------------------------
# We do separate the body, as typically the head of the request is there
# as a whole, and the body can be loaded through different loaders based
# on use case.


@dataclass(slots=True, frozen=True)
class StreamControl:
    """Directives to be used to control a stream."""

    name: str


CLOSE_STREAM: StreamControl = StreamControl("close")


class HTTPBodyReader(ABC):
    """A base class for being able to read a request body, typically from a
    socket."""

    __slots__ = ["transform"]

    def __init__(self, transform: BytesTransform | None = None) -> None:
        self.transform: BytesTransform | None = transform

    async def read(
        self, timeout: float = BODY_READER_TIMEOUT, size: int | None = None
    ) -> bytes | None:
        chunk = await self._read(timeout)
        if chunk is not None and self.transform:
            res = self.transform.feed(chunk)
            return res if res else None
        else:
            return chunk

    @abstractmethod
    async def _read(
        self, timeout: float = BODY_READER_TIMEOUT, size: int | None = None
    ) -> bytes | None: ...

    # NOTE: This is a dangerous operation, as this way bloat the whole memory.
    # Instead, loading should spool the file.
    async def load(self, timeout: float = BODY_READER_TIMEOUT) -> bytes:
        """Loads the entire body into a bytes array."""
        data = bytearray()
        while True:
            chunk = await self.read(timeout)
            if not chunk:
                break
            else:
                data += chunk
        return data

    async def spool(
        self, timeout: float = BODY_READER_TIMEOUT
    ) -> SpooledTemporaryFile[bytes]:
        """The safer way to load a body especially if the file exceeds a given size."""
        with SpooledTemporaryFile(prefix="extra", suffix="raw") as f:
            while True:
                chunk = await self.read(timeout)
                if not chunk:
                    break
                else:
                    f.write(chunk)
            return f


class HTTPBodyWriter(ABC):
    """A generic writer for bodies that supports bytes encoding and decoding."""

    __slots__ = ["transform", "shouldClose"]

    def __init__(self, transform: BytesTransform | None) -> None:
        self.transform: BytesTransform | None = transform
        self.shouldClose: bool = False

    async def write(self, body: THTTPBody | StreamControl | bytes | None) -> bool:
        """Writes the given type of body."""
        if isinstance(body, bytes):
            return await self._writeBytes(body)
        elif isinstance(body, StreamControl):
            self.processControl(body)
            return True
        elif isinstance(body, HTTPBodyBlob):
            return await self._write(body.payload)
        elif isinstance(body, HTTPBodyFile):
            return await self._writeFile(body.path)
        elif isinstance(body, HTTPBodyStream):
            # No keep alive with streaming as these are long
            # lived requests.
            try:
                for _ in body.stream:
                    if isinstance(_, StreamControl):
                        self.processControl(_)
                    else:
                        await self._write(asWritable(_), True)
            finally:
                await self._write(b"", False)
            return True
        elif isinstance(body, HTTPBodyAsyncStream):
            # No keep alive with streaming as these are long
            # lived requests.
            try:
                async for _ in body.stream:
                    if isinstance(_, StreamControl):
                        self.processControl(_)
                    else:
                        await self._write(asWritable(_), True)
            finally:
                await self._write(b"", False)
            return True
        elif body is None:
            return True
        else:
            raise ValueError(f"Unsupported body format: {body}")

    async def flush(self) -> bool:
        if self.transform:
            chunk = self.transform.flush()
            if chunk:
                await self._writeBytes(chunk)
        return True

    def processControl(self, atom: StreamControl):
        if atom is CLOSE_STREAM:
            self.shouldClose = True

    async def _writeFile(self, path: Path, size: int = 64_000) -> bool:
        with open(path, "rb") as f:
            while chunk := f.read(size):
                await self._write(chunk, bool(chunk))
        return True

    async def _write(self, chunk: bytes, more: bool = False) -> bool:
        return await self._writeBytes(
            self.transform.feed(chunk, more) if self.transform else chunk, more
        )

    @abstractmethod
    async def _writeBytes(
        self, chunk: bytes | None | Literal[False], more: bool = False
    ) -> bool: ...


# -----------------------------------------------------------------------------
#
# REQUESTS
#
# -----------------------------------------------------------------------------


class HTTPRequest(ResponseFactory["HTTPResponse"]):
    """Represents an HTTP requests, which also acts as a factory for
    responses."""

    __slots__ = [
        "protocol",
        "method",
        "path",
        "query",
        "_headers",
        "_body",
        "_reader",
        "_onClose",
    ]

    def __init__(
        self,
        method: str,
        path: str,
        query: dict[str, str] | None,
        headers: HTTPHeaders,
        body: HTTPBodyIO | HTTPBodyBlob | None = None,
        protocol: str = "HTTP/1.1",
    ):
        super().__init__()
        self.method: str = method
        self.path: str = path
        self.query: dict[str, str] | None = query
        self.protocol: str = protocol
        self._headers: HTTPHeaders = headers
        self._body: HTTPBodyIO | HTTPBodyBlob | None = body
        self._reader: HTTPBodyReader | None
        self._onClose: Callable[[HTTPRequest], None] | None = None

    @property
    def headers(self) -> dict[str, str]:
        return self._headers.headers

    @cached_property
    def _cookies(self) -> SimpleCookie:
        """Returns the cookies (as a 'Cookie.SimpleCookie' instance)
        attached to this request."""
        cookies = SimpleCookie()
        h = self.header("Cookie")
        if h is not None:
            cookies.load(h)
        return cookies

    def cookies(self) -> Iterable[str]:
        for _ in self._cookies.keys():
            yield _

    def cookie(self, name: str) -> Morsel[str] | None:
        return self._cookies.get(name)

    # FIXME: Should be header
    def getHeader(self, name: str) -> str | None:
        return self.header(name)

    def header(self, name: str) -> str | None:
        return self._headers.headers.get(headername(name))

    def param(
        self,
        name: str,
        default: T | None = None,
<<<<<<< HEAD
        processor: Callable[[str | None], T | None] | None = None,
    ) -> str | T | None:
        v = self.query.get(name, default)
=======
        processor: Callable[[str | T | None], str | T | None] | None = None,
    ) -> str | T | None:
        v = self.query.get(name, default) if self.query else default
>>>>>>> 2db97690
        return processor(v) if processor else v

    @property
    def contentType(self) -> str | None:
        return self._headers.contentType

    @property
    def body(self) -> HTTPBodyIO | HTTPBodyBlob:
        if self._body is None:
            if not self._reader:
                raise RuntimeError("Request has no reader, can't read body")
            self._body = HTTPBodyIO(self._reader)
        return self._body

    @property
    def contentLength(self) -> int | None:
        return self._headers.contentLength

    def onClose(
        self, callback: Callable[["HTTPRequest"], None] | None
    ) -> "HTTPRequest":
        self._onClose = callback
        return self

    def respond(
        self,
        content: Any = None,
        contentType: str | None = None,
        contentLength: int | None = None,
        status: int = 200,
        headers: dict[str, str] | None = None,
        message: str | None = None,
    ) -> "HTTPResponse":
        return HTTPResponse.Create(
            status=status,
            message=message,
            content=content,
            contentType=contentType,
            contentLength=contentLength,
            protocol=self.protocol,
            headers=headers,
        )

    # =========================================================================
    # API
    # =========================================================================

    def __str__(self) -> str:
        return f"Request({self.method} {self.path}{f'?{self.query}' if self.query else ''} {self.headers})"


# -----------------------------------------------------------------------------
#
# RESPONSE
#
# -----------------------------------------------------------------------------


class HTTPResponse:
    """An HTTP response."""

    __slots__ = ["protocol", "status", "message", "headers", "body"]

    @staticmethod
    def Create(
        content: Any = None,
        contentType: str | None = None,
        contentLength: int | None = None,
        headers: dict[str, str] | None = None,
        status: int = 200,
        message: str | None = None,
        protocol: str = "HTTP/1.1",
    ) -> "HTTPResponse":
        """Factory method to create HTTP response objects."""
        payload: bytes | None = None
        updated_headers: dict[str, str] = {} if headers is None else {}

        # We process the body
        body: (
            HTTPBodyBlob | HTTPBodyFile | HTTPBodyStream | HTTPBodyAsyncStream | None
        ) = None
        if content is None:
            pass
        elif isinstance(content, str):
            payload = content.encode(DEFAULT_ENCODING)
        elif isinstance(content, bytes):
            payload = content
        elif isinstance(content, Path):
            body = HTTPBodyFile(content.absolute())
            contentLength = os.path.getsize(body.path)
        elif inspect.isgenerator(content):
            body = HTTPBodyStream(content)
        elif inspect.isasyncgen(content):
            body = HTTPBodyAsyncStream(content)
        else:
            raise ValueError(f"Unsupported content {type(content)}:{content}")
        # If we have a payload then it's a Blob response
        if payload is not None:
            contentLength = len(payload)
            body = HTTPBodyBlob(payload, contentLength)
        # Content Type
        content_type: str | None = headers.get("Content-Type") if headers else None
        if contentType is not None and contentType != content_type:
            updated_headers["Content-Type"] = contentType
            content_type = contentType
        # Content Length
        content_length_str: str | None = (
            headers.get("Content-Length") if headers else None
        )
        if (
            contentLength is not None
            and (t := str(contentLength)) != content_length_str
        ):
            updated_headers["Content-Length"] = t
        elif contentLength is None:
            hcl: str | None = updated_headers.get("Content-Length") or (
                headers.get("Content-Length") if headers else None
            )
            if hcl is not None:
                contentLength = int(hcl)

        # TODO: We should have a response pipeline that can do things
        # like ETags, Ranged requests, etc.
        # We adjust any extra header
        # --
        # The response is ready to be packaged
        return HTTPResponse(
            status=status,
            message=message or HTTP_STATUS.get(status, "Unknown status"),
            headers=HTTPHeaders(
                (headers | updated_headers) if headers else updated_headers,
                contentType=contentType,
                contentLength=contentLength,
            ),
            body=body,
            protocol=protocol,
        )

    __slots__ = ["protocol", "status", "message", "headers", "body", "_onClose"]

    def __init__(
        self,
        protocol: str,
        status: int,
        message: str | None,
        headers: HTTPHeaders,
        body: THTTPBody | None = None,
    ):
        super().__init__()
        self.protocol: str = protocol
        self.status: int = status
        self.message: str | None = message
        # NOTE: Content-Disposition headers may have a non-ascii value, but we
        # don't support that.
        self.headers: HTTPHeaders = headers
        self.body: THTTPBody | None = body
        self._onClose: Callable[[HTTPResponse], None] | None = None

    # TODO: Deprecate
    def getHeader(self, name: str) -> str | None:
        return self.headers.headers.get(headername(name))

    def setHeader(self, name: str, value: str | int | None) -> "HTTPResponse":
        if value is None:
            del self.headers.headers[headername(name)]
        else:
            self.headers.headers[headername(name)] = str(value)
        return self

    def setHeaders(self, headers: dict[str, str | int | None]) -> "HTTPResponse":
        for k, v in headers.items():
            self.setHeader(k, v)
        return self

    def head(self) -> bytes:
        """Serializes the head as a payload."""
        status: int = 204 if self.body is None else self.status
        message: str = self.message or HTTP_STATUS[status]
        lines: list[str] = [
            f"{headername(k)}: {v}" for k, v in self.headers.headers.items()
        ]
        # TODO: No Content support?
        lines.insert(0, f"{self.protocol} {status} {message}")
        lines.append("")
        lines.append("")
        # TODO: UTF8 maybe? Why ASCII?
        return "\r\n".join(lines).encode("ascii")

    def onClose(
        self, callback: Callable[["HTTPResponse"], None] | None
    ) -> "HTTPResponse":
        self._onClose = callback
        return self

    def __str__(self) -> str:
        return f"Response({self.protocol} {self.status} {self.message} {self.headers} {self.body})"


# EOF<|MERGE_RESOLUTION|>--- conflicted
+++ resolved
@@ -28,10 +28,6 @@
 # NOTE: MyPyC doesn't support async generators. We're trying without.
 
 TControl = bool | None
-<<<<<<< HEAD
-
-=======
->>>>>>> 2db97690
 T = TypeVar("T")
 
 # -----------------------------------------------------------------------------
@@ -450,15 +446,9 @@
         self,
         name: str,
         default: T | None = None,
-<<<<<<< HEAD
-        processor: Callable[[str | None], T | None] | None = None,
-    ) -> str | T | None:
-        v = self.query.get(name, default)
-=======
         processor: Callable[[str | T | None], str | T | None] | None = None,
     ) -> str | T | None:
         v = self.query.get(name, default) if self.query else default
->>>>>>> 2db97690
         return processor(v) if processor else v
 
     @property
