from pathlib import Path
from typing import Union, Callable
from abc import abstractmethod
from ..decorators import on
from ..model import Service
from ..http.model import HTTPRequest, HTTPResponse
from ..features.cors import cors
from ..utils.htmpl import Node, H, html
<<<<<<< HEAD
from ..utils.files import FileEntry
=======
from ..utils.shell import shell
>>>>>>> 2e2a3ac0
from html import escape
import os


FILE_CSS: str = """
:root {
    font-family: sans-serif;
    font-size: 14px;
    line-height: 1.35em;
    padding: 20px;
    background: #F0F0F0;
}
h1 {
margin-top: 1.75em;
margin-bottom: 1.75em;
line-height:1.25em;
}

h2 {
margin-top: 1.25em;
}

ul {
    padding: 0px 20px;
    margin: 1.25em 0em;
}

li {
    padding: 0px 10px;
    margin: 0.5em 0em;
}
"""


# TODO: Support caching
class FileTranslator:
	@abstractmethod
	def match(self, base: Path, path: str) -> Path | None:
		...

	@abstractmethod
	def translate(self, path: Path) -> tuple[str, bytes | str]:
		...


class TypeScriptTranslator(FileTranslator):
	"""Transpiles TypeScript using bun."""

	def match(self, base: Path, path: str) -> Path | None:
		# TODO: Should check if Bun is there
		p: Path = base / path
		s = p.suffix
		return p if s == ".ts" else None

	def translate(self, path: Path) -> tuple[str, bytes | str]:
		# TODO: This is fully blocking, we should support streaming or
		# async instead.
		return (
			"text/javascript",
			shell(["bun", "build", "--external", "*", str(path.absolute())]),
		)


class FileService(Service):
	"""A service to serve files from the local filesystem"""

	TRANSLATORS: list[FileTranslator] = [TypeScriptTranslator()]

	def __init__(self, root: str | Path | None = None):
		super().__init__()
		self.root: Path = (
			root if isinstance(root, Path) else Path(root or ".")
		).absolute()
		self.canWrite: Callable[[HTTPRequest, Path], bool] = lambda r, p: False
		self.canRead: Callable[[HTTPRequest, Path], bool] = lambda r, p: True
		self.canDelete: Callable[[HTTPRequest, Path], bool] = lambda r, p: True

	def renderPath(
		self,
		request: HTTPRequest,
		path: str,
		localPath: Path,
		format: str,
	) -> HTTPResponse:
		path = path.strip("/")
		if localPath.is_dir():
			if format == "json":
				# We support the JSON format to list the contents of a diretory
<<<<<<< HEAD
				case "json":
					return request.returns(
						[FileEntry.FromPath(_) for _ in localPath.iterdir()]
					)
				case _:
					return self.renderDir(request, path, localPath)
=======
				root = os.path.abspath(path)
				return request.returns(
					[
						{
							"path": _.relative_to(root),
							"type": "directory" if _.is_dir() else "file",
						}
						for _ in localPath.iterdir()
					]
				)
			else:
				return self.renderDir(request, path, localPath)
>>>>>>> 2e2a3ac0
		else:
			for t in self.TRANSLATORS:
				p = t.match(self.root, path)
				if p:
					c, b = t.translate(p)
					return request.respond(b, contentType=c)
			return request.respondFile(
				localPath, contentType=self.guessContentType(localPath)
			)

	def guessContentType(self, path: Path) -> str | None:
		if path.name == "importmap.json":
			return "application/importmap+json"
		else:
			return None

	def renderDir(
		self, request: HTTPRequest, path: str, localPath: Path
	) -> HTTPResponse:
		current = os.path.basename(path) or "/"
		parent: str | None = os.path.dirname(path)
		if path == parent:
			parent = None
		if path.endswith("/"):
			path = path[:-1]

		files: list[Node] = []
		dirs: list[Node] = []
		if localPath.is_dir():
			for p in sorted(localPath.iterdir()):
				# We really want the href to be absolute
				href = os.path.join("/", self.PREFIX or "/", path, p.name)
				if p.is_dir():
					dirs.append(H.li(H.a(f"{escape(p.name)}/", href=href)))
				else:
					files.append(H.li(H.a(p.name, href=href)))
		nodes: list[Node] = []

		if parent is not None:
			dirs.insert(0, H.li(H.a("..", href=f"/{parent}")))

		if dirs:
			nodes += [
				H.section(
					H.h2("Directories"),
					H.ul(*dirs, style='list-style-type: "\\1F4C1";'),
				)
			]
		if files:
			nodes += [
				H.section(
					H.h2("Files"), H.ul(*files, style='list-style-type: "\\1F4C4";')
				)
			]
		path_chunks: list[str] = path.split("/")
		prefix = self.PREFIX or "/"
		if not prefix.startswith("/"):
			prefix = f"/{prefix}"
		breadcrumbs: list[Node | str] = [H.a("/", href=prefix)]
		for i, bp in enumerate(path_chunks[:-1]):
			breadcrumbs.append(
				H.a(bp, href=os.path.join(prefix, *path_chunks[: i + 1]))
			)
			breadcrumbs.append("/")
		return request.respondHTML(
			"".join(
				html(
					H.html(
						H.head(
							H.meta(charset="utf-8"),
							H.meta(
								name="viewport",
								content="width=device-width, initial-scale=1.0",
							),
							H.title(path),
							H.style(FILE_CSS),
							H.body(
								H.h1(
									"Listing for ",
									(
										H.a(f"{parent}/", href=f"/{parent}/")
										if parent
										else ""
									),
									current,
								),
								*nodes,
							),
						),
					),
					doctype="html",
				)
			)
		)

	# @on(GET_HEAD="/favicon.ico")
	# def favicon(self, request: HTTPRequest, path: str):

	@on(INFO=("/", "/{path:any}"))
	def info(self, request: HTTPRequest, path: str) -> HTTPResponse:
		local_path = self.resolvePath(path)
		if not (local_path and self.canRead(request, local_path)):
			return request.notAuthorized(f"Not authorized to access path: {path}")
		else:
			return request.respond("OK")

	@cors
	@on(HEAD=("/", "/{path:any}"))
	def head(self, request: HTTPRequest, path: str) -> HTTPResponse:
		local_path = self.resolvePath(path)
		if not (local_path and self.canRead(request, local_path)):
			return request.notAuthorized(f"Not authorized to access path: {path}")
		else:
			# FIXME: This should include the headers, type, etc, and it does not
			return request.respond("")

	@cors
	@on(GET=("/", "/{path:any}"))
	def read(self, request: HTTPRequest, path: str = ".") -> HTTPResponse:
		format: str = request.param("format", "html") or "html"
		local_path = self.resolvePath(path)
		if not (local_path and self.canRead(request, local_path)):
			return request.notAuthorized(f"Not authorized to access path: {path}")
		elif not local_path.exists():
			return request.notFound()
		else:
			return self.renderPath(request, path, local_path, format=format)

	@on(PUT_PATCH="/{path:any}")
	def write(self, request: HTTPRequest, path: str = ".") -> HTTPResponse:
		local_path = self.resolvePath(path)
		if not (local_path and self.canWrite(request, local_path)):
			return request.notAuthorized(f"Not authoried to write to path: {path}")
			# NOTE: We don't use self.resolvePath, as we want to bypass resolvers
			# dirname = os.path.dirname(local_path)
			# if not os.path.exists(dirname): os.makedirs(dirname)
			# request.load()
			# data = request.data()
			# self.app.save(local_path, ensureBytes(data))
			# USE fsync
		return request.returns(True)

	@on(DELETE="/{path:any}")
	def delete(self, request: HTTPRequest, path: str) -> HTTPResponse:
		local_path = self.resolvePath(path)
		if not (local_path and self.canWrite(request, local_path)):
			return request.notAuthorized(f"Not authorized to delete path: {path}")
		elif self.canDelete(request, local_path):
			# NOTE: We don't use self.resolvePath, as we want to bypass resolvers
			if local_path.exists():
				os.unlink(local_path)
				return request.returns(True)
			else:
				return request.returns(False)
		else:
			return request.returns(False)

	def resolvePath(self, path: Union[str, Path]) -> Path | None:
		has_slash = isinstance(path, str) and path.endswith("/")
		local_path = self.root.joinpath(path).absolute()
		if not local_path.parts[: len(parts := self.root.parts)] == parts:
			return None
		if local_path.is_dir():
			index_path = local_path / "index.html"
			if not has_slash and index_path.exists():
				return index_path
			else:
				return local_path
		else:
			if not local_path.exists() and not local_path.suffix:
				for suffix in [".html", ".htm", ".txt", ".md"]:
					html_path = local_path.with_suffix(suffix)
					if html_path.exists():
						return html_path
			return local_path


# EOF<|MERGE_RESOLUTION|>--- conflicted
+++ resolved
@@ -6,11 +6,8 @@
 from ..http.model import HTTPRequest, HTTPResponse
 from ..features.cors import cors
 from ..utils.htmpl import Node, H, html
-<<<<<<< HEAD
+from ..utils.shell import shell
 from ..utils.files import FileEntry
-=======
-from ..utils.shell import shell
->>>>>>> 2e2a3ac0
 from html import escape
 import os
 
@@ -99,27 +96,12 @@
 		if localPath.is_dir():
 			if format == "json":
 				# We support the JSON format to list the contents of a diretory
-<<<<<<< HEAD
 				case "json":
 					return request.returns(
 						[FileEntry.FromPath(_) for _ in localPath.iterdir()]
 					)
 				case _:
 					return self.renderDir(request, path, localPath)
-=======
-				root = os.path.abspath(path)
-				return request.returns(
-					[
-						{
-							"path": _.relative_to(root),
-							"type": "directory" if _.is_dir() else "file",
-						}
-						for _ in localPath.iterdir()
-					]
-				)
-			else:
-				return self.renderDir(request, path, localPath)
->>>>>>> 2e2a3ac0
 		else:
 			for t in self.TRANSLATORS:
 				p = t.match(self.root, path)
