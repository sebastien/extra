--- conflicted
+++ resolved
@@ -103,7 +103,6 @@
             )
             breadcrumbs.append("/")
         return request.respondHTML(
-<<<<<<< HEAD
             html(
                 H.html(
                     H.head(
@@ -119,23 +118,6 @@
                                 "Listing for ",
                                 H.a(f"{parent}/", href=f"/{parent}/") if parent else "",
                                 current,
-=======
-            "".join(
-                html(
-                    H.html(
-                        H.head(
-                            H.meta(charset="utf-8"),
-                            H.title(path),
-                            H.style(FILE_CSS),
-                            H.body(
-                                H.h1(
-                                    "Listing for ",
-                                    H.span(*breadcrumbs),
-                                    "" if current == "/" else current,
-                                ),
-                                *nodes,
-                                H.div(H.small("Served by Extra 🚀")),
->>>>>>> 3ce3e1d0
                             ),
                         ),
                     ),
